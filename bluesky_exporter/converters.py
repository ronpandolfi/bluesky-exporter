import itertools
import re
import shutil
import tempfile
import unicodedata
import warnings
from datetime import datetime
from pathlib import Path

import h5py
import numpy as np
<<<<<<< HEAD
=======
from pyqtgraph.parametertree import parameterTypes as ptypes
>>>>>>> c4259557
from astropy.io import fits
from xarray import Dataset
from databroker.core import BlueskyRun
import tifffile
from xicam.core.data.bluesky_utils import streams_from_run
<<<<<<< HEAD
from pyqtgraph.parametertree import parameterTypes as ptypes

from bluesky_exporter.dialogs import ParameterDialog
=======
from databroker import Broker
from xicam.SAXS.operations.correction import correct

from bluesky_exporter.dialogs import ParameterDialog

db = Broker.named('local').v2
>>>>>>> c4259557

tmp_dir = tempfile.tempdir


class Converter:
    name: str = None

    converter_classes = {}

    def __init_subclass__(cls, **kwargs):
        super().__init_subclass__(**kwargs)
        cls.converter_classes[cls.name] = cls

    def __init__(self, export_dir: str):
        self.export_dir = export_dir

    def convert_run(self, run: BlueskyRun):
        sample_name = self.get_sample_name(run)
        for stream_name in streams_from_run(run):
            stream = getattr(run, stream_name)
            yield from self.convert_stream(stream, sample_name)

    def convert_stream(self, stream, sample_name):
        yield from self.convert_data(stream.to_dask(), sample_name, stream.name)

    def convert_data(self, data: Dataset, sample_name: str, stream_name: str) -> str:
        ...

    def get_sample_name(self, run):
        return run.metadata['start'].get('sample_name')


class NoOpConverter(Converter):
    name = 'None (export original data files)'

    def convert_run(self, run: BlueskyRun):
        sample_name = None
        resource_counter = itertools.count()

        for name, doc in run.canonical(fill='no'):
            if name == 'start':
                sample_name = slugify(doc['sample_name'])

            elif name == 'resource':
                for src_path in run.get_file_list(doc):
                    dest_path = (Path(self.export_dir) / Path(f"{sample_name}_{next(resource_counter)}")).with_suffix(Path(src_path).suffix)
                    shutil.copy2(src_path, dest_path)
        yield


class TiffConverter(Converter):
    name = 'Tiff'

    def convert_data(self, data: Dataset, sample_name: str, stream_name: str):
        for field_name in data.variables.keys():
            array = getattr(data, field_name).squeeze()
            if len(array.dims) in [2, 3]:
                dest_path = (Path(self.export_dir) / Path(f"{sample_name}_{stream_name}_{field_name}")).with_suffix('.tif')
                tifffile.imwrite(dest_path, array)
                yield


class FitsConverter(Converter):
    name = 'FITS'

    def convert_data(self, data: Dataset, sample_name: str, stream_name: str):
        for field_name in data.variables.keys():
            array = getattr(data, field_name).squeeze()
            if len(array.dims) in [2, 3]:
                dest_path = (Path(self.export_dir) / Path(f"{sample_name}_{stream_name}_{field_name}")).with_suffix('.fits')
                fits.PrimaryHDU(array).writeto(dest_path)
                yield


class CXIConverter(Converter):
    name = 'Cosmic CXI'

    def convert_run(self, run: BlueskyRun):
        primary_stream = run.primary.to_dask()
        dark_stream = None
        if hasattr(run, 'darks'):
            dark_stream = run.darks.to_dask()
        else:
            warnings.warn('No dark stream in this acquisition. Dark subtraction will be skipped')

        start_time = run.metadata['start']['time']
        end_time = None
        try:
            end_time = run.metadata['stop']['time']  # TODO: handle no stop doc
        except KeyError:
            warnings.warn('No stop document in run. Likely a failed/aborted acquisition.')

        # Extract the overall metadata
        # This gets the time into the correct format, ISO 8601. Perhaps there is a native way to
        # do this with the Timestamp object but I don't know where to find the docs for it.
        times = [start_time]
        if end_time: times.append(end_time)
        times = tuple(datetime.fromtimestamp(time) for time in times)
        try:
            start_time, end_time = tuple(time.strftime('%Y-%m-%dT%H:%M:%S.%f') for time in times)
        except ValueError as e:
            # If there was an error and no recorded end time
            start_time, = tuple(time.strftime('%Y-%m-%dT%H:%M:%S.%f') for time in times)

        energy = np.mean(primary_stream['mono_energy'].compute())

        # NOTE: This is an example of how to display a dialog to the user asking to verify values
        dialog = ParameterDialog([ptypes.SimpleParameter(name='Energy', value=energy, type='float', suffix='eV', siPrefix=True)],
                                 'The values below are derived from the acquisition. You can override them here if desired.')
        if dialog.exec_():
            energy = dialog.get_parameters()['Energy']
        else:
            raise InterruptedError('Cancelled export from dialog.')

        energy = energy * 1.60218e-19  # to J
        wavelength = 1.9864459e-25 / energy

        x_locs = primary_stream['sample_translate'].compute() * 1e-3  # TODO: confirm motor name
        y_locs = primary_stream['sample_lift'].compute() * 1e-3  # TODO: confirm motor name
        # TODO: sample z motor?

        # Now package the translations into a format digestible by CXI
        translations = np.stack((x_locs, y_locs, np.zeros(x_locs.shape))).transpose()

        mask_run = db['f2d9e']
        mask = np.squeeze(np.asarray(mask_run.primary.to_dask()['fastccd_image']) == 8191)

        x_pixel_size, y_pixel_size = 30e-6, 30e-6  # m, pixel sizes
        distance = 0.34  # TODO: ask sophie/sujoy

        delta = np.mean(np.asarray(primary_stream['detector_rotate']))
        gamma = 0  # TODO: pull from motors? np.asarray(primary_stream['det_translate'])
        basis_vectors = np.array([[0, -y_pixel_size, 0], [-x_pixel_size, 0, 0]]).transpose()
        # This should be redone
        corner_position = np.dot(basis_vectors, -np.array([980//2, 960//2]))  # TODO: confirm x size
        corner_position += np.array([0, 0, distance])
        # The patterns of negative signs below are to emphasize the correct rotation matrices
        # and the direction (clockwise or counterclockwise) that rotation is defined in for the
        # various diffractometer directions
        rotation_delta = np.array([[1, 0, 0],
                                   [0, np.cos(np.deg2rad(-delta)), -np.sin(np.deg2rad(-delta))],
                                   [0, np.sin(np.deg2rad(-delta)), np.cos(np.deg2rad(-delta))]])
        # check if gamma should be positive or negative here
        rotation_gamma = np.array([[np.cos(np.deg2rad(gamma)), 0, np.sin(np.deg2rad(gamma))],
                                   [0, 1, 0],
                                   [-np.sin(np.deg2rad(gamma)), 0, np.cos(np.deg2rad(gamma))]])

        rotation = np.dot(rotation_delta, rotation_gamma)
        basis_vectors = np.dot(rotation, basis_vectors)
        corner_position = np.dot(rotation, corner_position)
        # apply rotation matrix to basis vectors and corner position

        uid = run.metadata['start']['uid']

        # Create the data file
        path = str(Path(self.export_dir) / Path(f"{run.metadata['start']['scan_id']}_{uid}").with_suffix('.cxi'))

        # Note from Abe: I changed this because not closing the files
        # was causing it to leak memory over time
        with h5py.File(path, 'w') as f:
            f.create_dataset('cxi_version', data=150)
            f.create_dataset('number_of_entries', data=1)

            # Populate the major metadata fields
            entry_1 = f.create_group('entry_1')
            entry_1['start_time'] = np.string_(start_time)
            try:
                entry_1['end_time'] = np.string_(end_time)
            except UnboundLocalError:
                pass
            entry_1.create_dataset('run_id', data=uid)

            # Populate the sample and geometry
            sample_1 = entry_1.create_group('sample_1')
            sample_1['name'] = np.string_(run.metadata['start']['sample_name'])
            geometry_1 = sample_1.create_group('geometry_1')
            geometry_1.create_dataset('translation', data=translations)  # in m
            # geometry_1.create_dataset('surface_normal', data=surface_normal)  # TODO: revisit for sample rotation mode

            # Populate the detector and source information
            instrument_1 = entry_1.create_group('instrument_1')
            instrument_1['name'] = np.string_('COSMIC-Scattering')

            detector_1 = instrument_1.create_group('detector_1')
            detector_1.create_dataset('corner_position', data=corner_position)
            detector_1.create_dataset('delta', data=delta)
            detector_1.create_dataset('gamma', data=gamma)
            detector_1.create_dataset('x_pixel_size', data=x_pixel_size)
            detector_1.create_dataset('y_pixel_size', data=y_pixel_size)
            detector_1.create_dataset('basis_vectors', data=basis_vectors)
            detector_1.create_dataset('distance', data=distance)
            detector_1.create_dataset('mask', data=mask)
            detector_1['translation'] = h5py.SoftLink('/entry_1/sample_1/geometry_1/translation')

            source_1 = instrument_1.create_group('source_1')
            source_1['name'] = np.string_('ALS')
            source_1.create_dataset('energy', data=energy)  # in J
            source_1.create_dataset('wavelength', data=wavelength)  # in m

            # And finally, we create the data group
            data_1 = entry_1.create_group('data_1')
            data_1['translation'] = h5py.SoftLink('/entry_1/sample_1/geometry_1/translation')

            images = primary_stream['fastccd_image']
            overscan_slice = slice(966, 1084)

            # decide how big to make dataset for images
            if dark_stream is not None:
                data_shape = np.delete(images, overscan_slice, -1).shape
            else:
                data_shape = images.shape

            # initialize dataset
            det1 = detector_1.create_dataset('data', shape=data_shape)

            # squeeze extra dims
            if len(images.dims) > 3:
                images = np.squeeze(images)

            flats = np.ones_like(images[0])
            for i, frame in enumerate(images):
                if dark_stream is not None:
                    # subtract darks
                    frame = correct(np.expand_dims(frame, 0), flats, dark_stream['fastccd_image'])[0]
                    # remove overscan
                    frame = np.delete(frame, overscan_slice, -1)
                    # TODO: rotate?
                    # write data
                det1[i] = np.asarray(frame)

        # yield out all artifact paths (not actually used yet, WIP)
        yield path


class NxsasConverter(Converter):
    name = 'Nexus NXsas (Cosmic-Scattering)'

    def convert_run(self, run: BlueskyRun):
        from xicam.SAXS.operations.correction import correct

        # statics for fastccd
        distance = 0.284
        x_pixel_size = y_pixel_size = 30e-6

        uid = run.metadata['start']['uid']

        # Create the data file
        path = str(Path(self.export_dir) / Path(f"{run.metadata['start']['sample_name']}_{uid}").with_suffix('.h5'))

        primary_stream = run.primary.to_dask()
        labview_stream = run.labview.to_dask()

        with h5py.File(path, 'w') as f:

            raw = primary_stream['fastccd_image']
            dark = np.average(np.squeeze(run.dark.to_dask()['fastccd_image']), axis=0)
            flats = np.ones(raw.shape[-2:])

            # when ndim > 3, squeeze extra dims
            dims_to_squeeze = len(raw.dims)-3
            if dims_to_squeeze > 0:
                for i in range(len(raw.dims)):
                    if raw.shape[i] == 1:
                        raw = np.squeeze(raw, axis=i)
                        dims_to_squeeze -= 1
                        if dims_to_squeeze == 0:
                            break

            dialog = ParameterDialog(
                [ptypes.SimpleParameter(name='X Min', value=0, type='int', suffix='px'),
                 ptypes.SimpleParameter(name='X Max', value=flats.shape[-1], type='int', suffix='px'),
                 ptypes.SimpleParameter(name='Y Min', value=0, type='int', suffix='px'),
                 ptypes.SimpleParameter(name='Y Max', value=flats.shape[-2], type='int', suffix='px'),
                 ],
                'Enter the export ROI ranges (optional).')

            if not dialog.exec_():
                raise InterruptedError('Cancelled export from dialog.')

            x_min = dialog.get_parameters()['X Min']
            y_min = dialog.get_parameters()['Y Min']
            x_max = dialog.get_parameters()['X Max']
            y_max = dialog.get_parameters()['Y Max']

            dark = dark[y_min:y_max+1, x_min:x_max+1]
            flats = flats[y_min:y_max+1, x_min:x_max+1]

            start_time = run.metadata['start']['time']
            end_time = None
            try:
                end_time = run.metadata['stop']['time']  # TODO: handle no stop doc
            except KeyError:
                warnings.warn('No stop document in run. Likely a failed/aborted acquisition.')

            # Extract the overall metadata
            # This gets the time into the correct format, ISO 8601. Perhaps there is a native way to
            # do this with the Timestamp object but I don't know where to find the docs for it.
            times = [start_time]
            if end_time: times.append(end_time)
            times = tuple(datetime.fromtimestamp(time) for time in times)
            try:
                start_time, end_time = tuple(time.strftime('%Y-%m-%dT%H:%M:%S.%f') for time in times)
            except ValueError as e:
                # If there was an error and no recorded end time
                start_time, = tuple(time.strftime('%Y-%m-%dT%H:%M:%S.%f') for time in times)

            energy = np.mean(labview_stream['mono_energy'].compute())
            energy = energy * 1.60218e-19  # to J
            wavelength = 1.9864459e-25 / energy

            f.create_dataset('cxi_version', data=150)
            f.create_dataset('number_of_entries', data=1)

            # Populate the major metadata fields
            entry_1 = f.create_group('entry_1')
            entry_1['start_time'] = np.string_(start_time)
            try:
                entry_1['end_time'] = np.string_(end_time)
            except UnboundLocalError:
                pass
            entry_1.create_dataset('run_id', data=uid)

            # Populate the sample and geometry
            sample_1 = entry_1.create_group('sample_1')
            sample_1['name'] = np.string_(run.metadata['start']['sample_name'])
            geometry_1 = sample_1.create_group('geometry_1')
            # geometry_1.create_dataset('surface_normal', data=surface_normal)  # TODO: revisit for sample rotation mode

            # Populate the detector and source information
            instrument_1 = entry_1.create_group('instrument_1')
            instrument_1['name'] = np.string_('COSMIC-Scattering')

            detector_1 = instrument_1.create_group('detector_1')
            detector_1.create_dataset('description', data='LBNL FastCCD')
            detector_1.create_dataset('distance', data=distance)
            detector_1.create_dataset('x_pixel_size', data=x_pixel_size)
            detector_1.create_dataset('y_pixel_size', data=y_pixel_size)

            det1 = detector_1.create_dataset('data', shape=(raw.shape[0], y_max-y_min, x_max-x_min))

            for i, raw_frame in enumerate(raw):
                raw_frame = np.asarray(raw_frame[y_min:y_max+1, x_min:x_max+1])
                corrected_image = correct(np.expand_dims(raw_frame, 0), flats, dark)[0]

                det1[i] = corrected_image

        yield path


class Intake(Converter):
    name = 'Intake'

    def convert_run(self, run: BlueskyRun):
        sample_name = self.get_sample_name(run)
        dest_path = (Path(self.export_dir) / Path(f"{sample_name}")).with_suffix('.yaml')
        run.export(dest_path)
        yield


def slugify(value, allow_unicode=False):
    """
    Taken from https://github.com/django/django/blob/master/django/utils/text.py
    Convert to ASCII if 'allow_unicode' is False. Convert spaces or repeated
    dashes to single dashes. Remove characters that aren't alphanumerics,
    underscores, or hyphens. Convert to lowercase. Also strip leading and
    trailing whitespace, dashes, and underscores.
    """
    value = str(value)
    if allow_unicode:
        value = unicodedata.normalize('NFKC', value)
    else:
        value = unicodedata.normalize('NFKD', value).encode('ascii', 'ignore').decode('ascii')
    value = re.sub(r'[^\w\s-]', '', value.lower())
    return re.sub(r'[-\s]+', '-', value).strip('-_')


<|MERGE_RESOLUTION|>--- conflicted
+++ resolved
@@ -9,27 +9,18 @@
 
 import h5py
 import numpy as np
-<<<<<<< HEAD
-=======
-from pyqtgraph.parametertree import parameterTypes as ptypes
->>>>>>> c4259557
 from astropy.io import fits
 from xarray import Dataset
 from databroker.core import BlueskyRun
 import tifffile
 from xicam.core.data.bluesky_utils import streams_from_run
-<<<<<<< HEAD
 from pyqtgraph.parametertree import parameterTypes as ptypes
 
-from bluesky_exporter.dialogs import ParameterDialog
-=======
 from databroker import Broker
 from xicam.SAXS.operations.correction import correct
-
 from bluesky_exporter.dialogs import ParameterDialog
 
 db = Broker.named('local').v2
->>>>>>> c4259557
 
 tmp_dir = tempfile.tempdir
 
